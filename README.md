--- conflicted
+++ resolved
@@ -1,14 +1,8 @@
 # Ansible Collection - ibm.spectrum_virtualize
 
-<<<<<<< HEAD
-[![Code of conduct](https://img.shields.io/badge/code%20of%20conduct-Ansible-silver.svg)](https://docs.ansible.com/ansible/latest/community/code_of_conduct.html)
-
-This collection provides a series of Ansible modules and plugins for interacting with the IBM Spectrum Virtualize Family storage products. These products include the IBM SAN Volume Controller, IBM FlashSystem family members built with IBM Spectrum Virtualize (FlashSystem 5010, 5030, 5100, 7200, 9100, 9200, 9200R, and V9000), IBM Storwize family, and IBM Spectrum Virtualize for Public Cloud. For more information regarding these products, see the [IBM Knowledge Center](https://www.ibm.com/support/knowledgecenter ).
-=======
 [![Code of conduct](https://img.shields.io/badge/code%20of%20conduct-Ansible-silver.svg)](https://docs.ansible.com/ansible/latest/community/code_of_conduct.html )
 
 This collection provides a series of Ansible modules and plugins for interacting with the IBM Spectrum Virtualize Family storage products. These products include the IBM SAN Volume Controller, IBM FlashSystem Family members built with IBM Spectrum Virtualize (FlashSystem 5000, 5100, 5200, 7200, 9100, 9200, 9200R, and V9000), IBM Storwize Family, and IBM Spectrum Virtualize for Public Cloud. For more information regarding these products, see the [IBM Knowledge Center](https://www.ibm.com/support/knowledgecenter ).
->>>>>>> 8ceb599c
 
 ## Requirements
 
@@ -74,35 +68,20 @@
 
 ### Modules
 
-<<<<<<< HEAD
-- ibm_svc_fcconsistgrp - Manages FlashCopy consistency group on IBM Spectrum Virtualize system
-- ibm_svc_host - Manages hosts for IBM Spectrum Virtualize system
-- ibm_svc_info - Collects information on IBM Spectrum Virtualize system
-- ibm_svc_manage_cv - Manages the change volume in remote copy replication on IBM Spectrum Virtualize system
-=======
 - ibm_svc_host - Manages hosts for IBM Spectrum Virtualize system
 - ibm_svc_info - Collects information on IBM Spectrum Virtualize system
 - ibm_svc_manage_consistgrp_flashcopy - Manages FlashCopy consistency groups on IBM Spectrum Virtualize system
 - ibm_svc_manage_cv - Manages the change volume in remote copy replication on IBM Spectrum Virtualize system
 - ibm_svc_manage_flashcopy - Manages FlashCopy mappings on IBM Spectrum Virtualize system
 - ibm_svc_manage_mirrored_volume - Manages mirrored volumes on IBM Spectrum Virtualize system
->>>>>>> 8ceb599c
 - ibm_svc_manage_replication - Manages remote copy replication on IBM Spectrum Virtualize system
 - ibm_svc_manage_replicationgroup - Manages remote copy consistency group on IBM Spectrum Virtualize system
 - ibm_svc_mdisk - Manages MDisks for IBM Spectrum Virtualize system
 - ibm_svc_mdiskgrp - Manages pools for IBM Spectrum Virtualize system
-<<<<<<< HEAD
-- ibm_svc_start_stop_replication - starts/stops remote copy relationship/group on IBM Spectrum Virtualize system
-- ibm_svc_vdisk - Manages volumes for IBM Spectrum Virtualize system
-- ibm_svc_vol_map - Manages volume mapping for IBM Spectrum Virtualize system
-- ibm_svc_volume_clone - Manages volume clones for IBM Spectrum Virtualize system
-- ibm_svc_volume_snapshot - Manages volume snapshots for IBM Spectrum Virtualize system
-=======
 - ibm_svc_start_stop_flashcopy - Starts or stops FlashCopy mapping and consistency groups on IBM Spectrum Virtualize system
 - ibm_svc_start_stop_replication - Starts or stops remote copy relationship or group on IBM Spectrum Virtualize system
 - ibm_svc_vdisk - Manages volumes for IBM Spectrum Virtualize system
 - ibm_svc_vol_map - Manages volume mapping for IBM Spectrum Virtualize system
->>>>>>> 8ceb599c
 - ibm_svcinfo_command - Runs svcinfo CLI command on IBM Spectrum Virtualize system over SSH session
 - ibm_svctask_command - Runs svctask CLI command(s) on IBM Spectrum Virtualize system over SSH session
 
