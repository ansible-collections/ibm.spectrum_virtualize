### REQUIRED

# The namespace of the collection. This can be a company/brand/organization or product namespace under which all
# content lives. May only contain alphanumeric characters and underscores. Additionally namespaces cannot start with
# underscores or numbers and cannot contain consecutive underscores
namespace: ibm

# The name of the collection. Has the same character restrictions as 'namespace'
name: spectrum_virtualize

# The version of the collection. Must be compatible with semantic versioning
<<<<<<< HEAD
version: 1.3.0
=======
version: 1.4.0
>>>>>>> 8ceb599c

# The path to the Markdown (.md) readme file. This path is relative to the root of the collection
readme: README.md

# A list of the collection's content authors. Can be just the name or in the format 'Full Name <email> (url)
# @nicks:irc/im.site#channel'
authors:
- Peng Wang <wangpww@cn.ibm.com>
- Shilpi Jain <shilpi.jain1@ibm.com>


### OPTIONAL but strongly recommended

# A short summary description of the collection
description: Ansible Collections for IBM Spectrum Virtualize

# Either a single license or a list of licenses for content inside of a collection. Ansible Galaxy currently only
# accepts L(SPDX,https://spdx.org/licenses/) licenses. This key is mutually exclusive with 'license_file'
license: "GPL-3.0-or-later"

# The path to the license file for the collection. This path is relative to the root of the collection. This key is
# mutually exclusive with 'license'
license_file:

# A list of tags you want to associate with the collection for indexing/searching. A tag name has the same character
# requirements as 'namespace' and 'name'
tags:
- storage

# Collections that this collection requires to be installed for it to be usable. The key of the dict is the
# collection label 'namespace.name'. The value is a version range
# L(specifiers,https://python-semanticversion.readthedocs.io/en/latest/#requirement-specification). Multiple version
# range specifiers can be set and are separated by ','
dependencies: {}

# The URL of the originating SCM repository
repository: https://github.com/ansible-collections/ibm.spectrum_virtualize

# The URL to any online docs
documentation: https://github.com/ansible-collections/ibm.spectrum_virtualize

# The URL to the homepage of the collection/project
homepage:

# The URL to the collection issue tracker
issues: https://github.com/ansible-collections/ibm.spectrum_virtualize/issues<|MERGE_RESOLUTION|>--- conflicted
+++ resolved
@@ -9,11 +9,7 @@
 name: spectrum_virtualize
 
 # The version of the collection. Must be compatible with semantic versioning
-<<<<<<< HEAD
-version: 1.3.0
-=======
 version: 1.4.0
->>>>>>> 8ceb599c
 
 # The path to the Markdown (.md) readme file. This path is relative to the root of the collection
 readme: README.md
