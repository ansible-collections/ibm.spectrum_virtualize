### REQUIRED

# The namespace of the collection. This can be a company/brand/organization or product namespace under which all
# content lives. May only contain alphanumeric characters and underscores. Additionally namespaces cannot start with
# underscores or numbers and cannot contain consecutive underscores
namespace: ibm

# The name of the collection. Has the same character restrictions as 'namespace'
name: spectrum_virtualize

# The version of the collection. Must be compatible with semantic versioning
<<<<<<< HEAD
version: 1.10.1
=======
version: 1.10.0
>>>>>>> 28fb12ea

# The path to the Markdown (.md) readme file. This path is relative to the root of the collection
readme: README.md

# A list of the collection's content authors. Can be just the name or in the format 'Full Name <email> (url)
# @nicks:irc/im.site#channel'
authors:
- Shilpi Jain <shilpi.jain1@ibm.com>
- Sanjaikumaar M <sanjaikumaar.m@ibm.com>
- Rohit Kumar <rohit.kumar6@ibm.com>


### OPTIONAL but strongly recommended

# A short summary description of the collection
description: Ansible Collections for IBM Spectrum Virtualize

# Either a single license or a list of licenses for content inside of a collection. Ansible Galaxy currently only
# accepts L(SPDX,https://spdx.org/licenses/) licenses. This key is mutually exclusive with 'license_file'
license: "GPL-3.0-or-later"

# The path to the license file for the collection. This path is relative to the root of the collection. This key is
# mutually exclusive with 'license'
license_file:

# A list of tags you want to associate with the collection for indexing/searching. A tag name has the same character
# requirements as 'namespace' and 'name'
tags:
- storage

# Collections that this collection requires to be installed for it to be usable. The key of the dict is the
# collection label 'namespace.name'. The value is a version range
# L(specifiers,https://python-semanticversion.readthedocs.io/en/latest/#requirement-specification). Multiple version
# range specifiers can be set and are separated by ','
dependencies: {}

# The URL of the originating SCM repository
repository: https://github.com/ansible-collections/ibm.spectrum_virtualize

# The URL to any online docs
documentation: https://github.com/ansible-collections/ibm.spectrum_virtualize

# The URL to the homepage of the collection/project
homepage:

# The URL to the collection issue tracker
issues: https://github.com/ansible-collections/ibm.spectrum_virtualize/issues<|MERGE_RESOLUTION|>--- conflicted
+++ resolved
@@ -9,12 +9,7 @@
 name: spectrum_virtualize
 
 # The version of the collection. Must be compatible with semantic versioning
-<<<<<<< HEAD
 version: 1.10.1
-=======
-version: 1.10.0
->>>>>>> 28fb12ea
-
 # The path to the Markdown (.md) readme file. This path is relative to the root of the collection
 readme: README.md
 
