--- conflicted
+++ resolved
@@ -48,7 +48,6 @@
       namespace: ''
     - description: Allow user to do initial setup configuration on Spectrum Virtualize storage systems
       name: ibm_svc_initial_setup
-<<<<<<< HEAD
       namespace: ''
   1.8.0:
     release_date: '2022-3-31'
@@ -67,6 +66,4 @@
       namespace: ''
     - description: Completes initial setup configuration for Licensed Machine Code (LMC) systems
       name: ibm_svc_complete_initial_setup
-=======
->>>>>>> 7ff18002
       namespace: ''