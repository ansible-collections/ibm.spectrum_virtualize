#!/usr/bin/python
# -*- coding: utf-8 -*-

# Copyright (C) 2020 IBM CORPORATION
# Author(s): Peng Wang <wangpww@cn.ibm.com>
#            Sreshtant Bohidar <sreshtant.bohidar@ibm.com>
#            Rohit Kumar <rohit.kumar6@ibm.com>
#
# GNU General Public License v3.0+
# (see COPYING or https://www.gnu.org/licenses/gpl-3.0.txt)

from __future__ import absolute_import, division, print_function
__metaclass__ = type

ANSIBLE_METADATA = {'status': ['preview'],
                    'supported_by': 'community',
                    'metadata_version': '1.1'}

DOCUMENTATION = '''
---
module: ibm_svc_host
short_description: This module manages hosts on IBM Spectrum Virtualize
                   Family storage systems.
version_added: "2.10.0"

description:
  - Ansible interface to manage 'mkhost' and 'rmhost' host commands.

options:
    name:
        description:
            - Specifies a name or label for the new host object.
        required: true
        type: str
    state:
        description:
            - Creates (C(present)) or removes (C(absent)) a host.
        choices: [ absent, present ]
        required: true
        type: str
    clustername:
        description:
            - The hostname or management IP of the
              Spectrum Virtualize storage system.
<<<<<<< HEAD
        type: str
=======
>>>>>>> 8ceb599c
        required: true
        type: str
    domain:
        description:
            - Domain for the Spectrum Virtualize storage system.
        type: str
    username:
        description:
            - REST API username for the Spectrum Virtualize storage system.
        required: true
        type: str
    password:
        description:
            - REST API password for the Spectrum Virtualize storage system.
        required: true
        type: str
    fcwwpn:
        description:
            - List of Initiator WWPNs to be added to the host.
              The complete list of WWPNs must be provided.
        type: str
    iscsiname:
        description:
            - Initiator IQN to be added to the host.
<<<<<<< HEAD
        required: false
=======
>>>>>>> 8ceb599c
        type: str
    iogrp:
        description:
            - Specifies a set of one or more input/output (I/O)
              groups from which the host can access the volumes.
        default: '0:1:2:3'
        type: str
    protocol:
        description:
            - Specifies the protocol used by the host to
              communicate with the storage system.
        default: 'scsi'
        type: str
        choices: [ "scsi", "nvme" ]
    type:
        description:
            - Specifies the type of host.
        default:
        type: str
    site:
        description:
            - Specifies the site name of the host.
        type: str
    log_path:
        description:
            - Path of debug log file.
        type: str
    validate_certs:
        description:
            - Validates certification.
        default: false
        type: bool
author:
    - Sreshtant Bohidar (@Sreshtant-Bohidar)
    - Rohit Kumar (@rohitk-github)
'''

EXAMPLES = '''
- name: Using Spectrum Virtualize collection to create an iSCSI host
  hosts: localhost
  collections:
    - ibm.spectrum_virtualize
  gather_facts: no
  connection: local
  tasks:
    - name: Define a new iSCSI host
      ibm_svc_host:
        clustername: "{{clustername}}"
        domain: "{{domain}}"
        username: "{{username}}"
        password: "{{password}}"
        log_path: /tmp/playbook.debug
        name: host4test
        state: present
        iscsiname: iqn.1994-05.com.redhat:2e358e438b8a
        iogrp: 0:1:2:3
        protocol: scsi
        type: generic
        site: site-name

- name: Using Spectrum Virtualize collection to create FC host
  hosts: localhost
  collections:
    - ibm.spectrum_virtualize
  gather_facts: no
  connection: local
  tasks:
    - name: Define a new FC host
      ibm_svc_host:
        clustername: "{{clustername}}"
        domain: "{{domain}}"
        username: "{{username}}"
        password: "{{password}}"
        log_path: /tmp/playbook.debug
        name: host4test
        state: present
        fcwwpn: 100000109B570216:1000001AA0570266
        iogrp: 0:1:2:3
        protocol: scsi
        type: generic
        site: site-name

- name: Using Spectrum Virtualize collection to delete a host
  hosts: localhost
  collections:
    - ibm.spectrum_virtualize
  gather_facts: no
  connection: local
  tasks:
    - name: Delete a host
      ibm_svc_host:
        clustername: "{{clustername}}"
        domain: "{{domain}}"
        username: "{{username}}"
        password: "{{password}}"
        log_path: /tmp/playbook.debug
        name: host4test
        state: absent
'''

RETURN = '''
'''

from traceback import format_exc
from ansible.module_utils.basic import AnsibleModule
from ansible_collections.ibm.spectrum_virtualize.plugins.module_utils.ibm_svc_utils import IBMSVCRestApi, svc_argument_spec, get_logger
from ansible.module_utils._text import to_native


class IBMSVChost(object):
    def __init__(self):
        argument_spec = svc_argument_spec()

        argument_spec.update(
            dict(
                name=dict(type='str', required=True),
                state=dict(type='str', required=True, choices=['absent',
                                                               'present']),
                fcwwpn=dict(type='str', required=False),
                iscsiname=dict(type='str', required=False),
                iogrp=dict(type='str', required=False, default='0:1:2:3'),
                protocol=dict(type='str', required=False,
                              default='scsi',
                              choices=['scsi', 'nvme']),
                type=dict(type='str'),
                site=dict(type='str')
            )
        )

        self.module = AnsibleModule(argument_spec=argument_spec,
                                    supports_check_mode=True)

        # logging setup
        log_path = self.module.params['log_path']
        log = get_logger(self.__class__.__name__, log_path)
        self.log = log.info

        # Required
        self.name = self.module.params['name']
        self.state = self.module.params['state']

        # Optional
        self.fcwwpn = self.module.params.get('fcwwpn', '')
        self.iscsiname = self.module.params.get('iscsiname', '')
        self.iogrp = self.module.params.get('iogrp', '')
        self.protocol = self.module.params.get('protocol', '')
        self.type = self.module.params.get('type', '')
        self.site = self.module.params.get('site', '')

        self.restapi = IBMSVCRestApi(
            module=self.module,
            clustername=self.module.params['clustername'],
            domain=self.module.params['domain'],
            username=self.module.params['username'],
            password=self.module.params['password'],
            validate_certs=self.module.params['validate_certs'],
            log_path=log_path
        )

    def get_existing_host(self):
        merged_result = {}

        data = self.restapi.svc_obj_info(cmd='lshost', cmdopts=None,
                                         cmdargs=[self.name])

        if isinstance(data, list):
            for d in data:
                merged_result.update(d)
        else:
            merged_result = data

        return merged_result

    # TBD: Implement a more generic way to check for properties to modify.
    def host_probe(self, data):
        props = []
        # TBD: The parameter is fcwwpn but the view has fcwwpn label.
        if self.type:
            if self.type != data['type']:
                props += ['type']

        if self.fcwwpn:
            self.existing_fcwwpn = [node["WWPN"] for node in data['nodes'] if "WWPN" in node]
            self.input_fcwwpn = self.fcwwpn.upper().split(":")
            if set(self.existing_fcwwpn).symmetric_difference(set(self.input_fcwwpn)):
                props += ['fcwwpn']

        if self.site:
            if self.site != data['site_name']:
                props += ['site']

        if props is []:
            props = None

        self.log("host_probe props='%s'", data)
        return props

    def host_create(self):
        if self.module.check_mode:
            self.changed = True
            return

        if (not self.fcwwpn) and (not self.iscsiname):
            self.module.fail_json(msg="You must pass in fcwwpn or iscsiname "
                                      "to the module.")
        if self.fcwwpn and self.iscsiname:
            self.module.fail_json(msg="You must not pass in both fcwwpn and "
                                      "iscsiname to the module.")

        if not self.protocol:
            self.module.fail_json(msg="You must pass in protocol "
                                      "to the module.")

        self.log("creating host '%s'", self.name)

        # Make command
        cmd = 'mkhost'
        cmdopts = {'name': self.name, 'force': True}
        if self.fcwwpn:
            cmdopts['fcwwpn'] = self.fcwwpn
        elif self.iscsiname:
            cmdopts['iscsiname'] = self.iscsiname

        if self.protocol:
            cmdopts['protocol'] = self.protocol
        if self.iogrp:
            cmdopts['iogrp'] = self.iogrp
        if self.type:
            cmdopts['type'] = self.type
        if self.site:
            cmdopts['site'] = self.site

        self.log("creating host command '%s' opts '%s'",
                 self.fcwwpn, self.type)

        # Run command
        result = self.restapi.svc_run_command(cmd, cmdopts, cmdargs=None)
        self.log("create host result '%s'", result)

        if 'message' in result:
            self.changed = True
            self.log("create host result message '%s'", (result['message']))
        else:
            self.module.fail_json(
                msg="Failed to create host [%s]" % self.name)

    def host_fcwwpn_update(self):
        to_be_removed = ':'.join(list(set(self.existing_fcwwpn) - set(self.input_fcwwpn)))
        if to_be_removed:
            self.restapi.svc_run_command(
                'rmhostport',
                {'fcwwpn': to_be_removed, 'force': True},
                [self.name]
            )
            self.log('%s removed from %s', to_be_removed, self.name)
        to_be_added = ':'.join(list(set(self.input_fcwwpn) - set(self.existing_fcwwpn)))
        if to_be_added:
            self.restapi.svc_run_command(
                'addhostport',
                {'fcwwpn': to_be_added, 'force': True},
                [self.name]
            )
            self.log('%s added to %s', to_be_added, self.name)

    def host_update(self, modify):
        # update the host
        self.log("updating host '%s'", self.name)
        # TBD: Be smarter handling many properties.
        cmd = 'chhost'
        cmdopts = {}
        if 'fcwwpn' in modify:
            self.host_fcwwpn_update()
            self.changed = True
            self.log("fcwwpn of %s updated", self.name)
        if 'type' in modify:
            cmdopts['type'] = self.type
        if 'site' in modify:
            cmdopts['site'] = self.site
        if cmdopts:
            cmdargs = [self.name]
            self.restapi.svc_run_command(cmd, cmdopts, cmdargs)
            # Any error will have been raised in svc_run_command
            # chhost does not output anything when successful.
            self.changed = True
            self.log("type of %s updated", self.name)

    def host_delete(self):
        self.log("deleting host '%s'", self.name)

        cmd = 'rmhost'
        cmdopts = None
        cmdargs = [self.name]

        self.restapi.svc_run_command(cmd, cmdopts, cmdargs)

        # Any error will have been raised in svc_run_command
        # chhost does not output anything when successful.
        self.changed = True

    def apply(self):
        changed = False
        msg = None
        modify = []

        host_data = self.get_existing_host()

        if host_data:
            if self.state == 'absent':
                self.log("CHANGED: host exists, but requested "
                         "state is 'absent'")
                changed = True
            elif self.state == 'present':
                # This is where we detect if chhost should be called
                modify = self.host_probe(host_data)
                if modify:
                    changed = True
        else:
            if self.state == 'present':
                self.log("CHANGED: host does not exist, "
                         "but requested state is 'present'")
                changed = True

        if changed:
            if self.module.check_mode:
                self.log('skipping changes due to check mode')
            else:
                if self.state == 'present':
                    if not host_data:
                        self.host_create()
                        msg = "host %s has been created." % self.name
                    else:
                        # This is where we would modify
                        self.host_update(modify)
                        msg = "host [%s] has been modified." % self.name
                elif self.state == 'absent':
                    self.host_delete()
                    msg = "host [%s] has been deleted." % self.name
        else:
            self.log("exiting with no changes")
            if self.state == 'absent':
                msg = "host [%s] did not exist." % self.name
            else:
                msg = "host [%s] already exists." % self.name

        self.module.exit_json(msg=msg, changed=changed)


def main():
    v = IBMSVChost()
    try:
        v.apply()
    except Exception as e:
        v.log("Exception in apply(): \n%s", format_exc())
        v.module.fail_json(msg="Module failed. Error [%s]." % to_native(e))


if __name__ == '__main__':
    main()<|MERGE_RESOLUTION|>--- conflicted
+++ resolved
@@ -42,10 +42,6 @@
         description:
             - The hostname or management IP of the
               Spectrum Virtualize storage system.
-<<<<<<< HEAD
-        type: str
-=======
->>>>>>> 8ceb599c
         required: true
         type: str
     domain:
@@ -70,10 +66,6 @@
     iscsiname:
         description:
             - Initiator IQN to be added to the host.
-<<<<<<< HEAD
-        required: false
-=======
->>>>>>> 8ceb599c
         type: str
     iogrp:
         description:
