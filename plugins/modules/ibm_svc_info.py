#!/usr/bin/python
# Copyright (C) 2020 IBM CORPORATION
# Author(s): Peng Wang <wangpww@cn.ibm.com>
#
# GNU General Public License v3.0+
# (see COPYING or https://www.gnu.org/licenses/gpl-3.0.txt)

from __future__ import absolute_import, division, print_function
__metaclass__ = type

ANSIBLE_METADATA = {'metadata_version': '1.1',
                    'status': ['preview'],
                    'supported_by': 'community'}

DOCUMENTATION = '''
---
module: ibm_svc_info
short_description: This module gathers various information from the
                   IBM Spectrum Virtualize storage systems.
version_added: "2.10"
description:
- Gathers the list of specified IBM Spectrum Virtualize storage system
  entities. These include the list of nodes, pools, volumes, hosts,
  host clusters, FC ports, iSCSI ports, target port FC, FC consistgrp,
  vdiskcopy, I/O groups, FC map, FC connectivity, NVMe fabric,
  array, and system.
author:
- Peng Wang (@wangpww)
options:
  name:
    description:
    - Collects storage information
    required: true
    type: str
  state:
    type: str
    required: False
    description:
    - Returns "info"
    default: "info"
    choices: ['info']
  clustername:
    description:
    - The hostname or management IP of the
      Spectrum Virtualize storage system
    type: str
    required: true
  domain:
    description:
    - Domain for the IBM Spectrum Virtualize storage system
    type: str
  username:
    description:
    - REST API username for the IBM Spectrum Virtualize storage system
    required: true
    type: str
  password:
    description:
    - REST API password for the IBM Spectrum Virtualize storage system
    required: true
    type: str
  log_path:
    description:
    - Debugs log for this file
    type: str
  validate_certs:
    description:
    - Validate certification
    type: bool
  objectname:
    description:
    - If specified, only the instance with the 'objectname' will be returned. If
      not specified, all the instances will be returned.
    type: str
  gather_subset:
    type: list
    required: False
    description:
    - List of string variables to specify the IBM Spectrum Virtualize entities
      for which information is required.
    - all - list of all IBM Spectrum Virtualize entities
            supported by the module
    - vol - lists information for VDisks
    - pool - lists information for mdiskgrps
    - node - lists information for nodes
    - iog - lists information for I/O groups
    - host - lists information for hosts
    - hc - lists information for host clusters
    - fc - lists information for FC connectivity
    - fcport - lists information for FC ports
    - targetportfc - lists information for WWPN which is required to set up
                     FC zoning and to display the current failover status
                     of host I/O ports
    - fcmap - lists information for FC maps
    - rcrelationship - lists information for RemoteCopy relationships
    - fcconsistgrp - displays a concise list or a detailed
                     view of FlashCopy consistency groups
    - rcconsistgrp - displays a concise list or a detailed
                     view of RemoteCopy consistency groups
    - iscsiport - lists information for iSCSI ports
    - vdiskcopy - lists information for volume copy
    - array - lists information for array MDisks
    - system - displays the storage system information
    choices: [vol, pool, node, iog, host, hc, fcport
<<<<<<< HEAD
              , iscsiport, fcmap, fc, fcconsistgrp
              , vdiskcopy, 'targetportfc', array, system, all]
=======
              , iscsiport, fc, fcmap, fcconsistgrp, rcrelationship, rcconsistgrp
              , vdiskcopy, targetportfc, array, system, all]
>>>>>>> 67eacaab
    default: "all"
'''

EXAMPLES = '''
- name: Using the IBM Spectrum Virtualize collection to gather storage information
  hosts: localhost
  collections:
    - ibm.spectrum_virtualize
  gather_facts: no
  connection: local
  tasks:
    - name: Get volume info
      ibm_svc_info:
        clustername: "{{clustername}}"
        domain: "{{domain}}"
        username: "{{username}}"
        password: "{{password}}"
        log_path: /tmp/ansible.log
        state: info
        gather_subset: vol

- name: Using the IBM Spectrum Virtualize collection to gather storage information
  hosts: localhost
  collections:
    - ibm.spectrum_virtualize
  gather_facts: no
  connection: local
  tasks:
    - name: Get pool info
      ibm_svc_info:
        clustername: "{{clustername}}"
        domain: "{{domain}}"
        username: "{{username}}"
        password: "{{password}}"
        log_path: /tmp/ansible.log
        state: info
        gather_subset: pool

'''

RETURN = '''
'''

from traceback import format_exc
from ansible.module_utils.basic import AnsibleModule
from ansible_collections.ibm.spectrum_virtualize.plugins.module_utils.ibm_svc_utils import IBMSVCRestApi, svc_argument_spec, get_logger
from ansible.module_utils._text import to_native


class IBMSVCGatherInfo(object):
    def __init__(self):
        argument_spec = svc_argument_spec()

        argument_spec.update(
            dict(
                name=dict(type='str', required=True),
                state=dict(type='str', default='info', choices=['info']),
                objectname=dict(type='str'),
                gather_subset=dict(type='list', required=False,
                                   default=['all'],
                                   choices=['vol',
                                            'pool',
                                            'node',
                                            'iog',
                                            'host',
                                            'hc',
                                            'fc',
                                            'fcport',
                                            'targetportfc',
                                            'iscsiport',
                                            'fcmap',
<<<<<<< HEAD
=======
                                            'rcrelationship',
>>>>>>> 67eacaab
                                            'fcconsistgrp',
                                            'rcconsistgrp',
                                            'vdiskcopy',
                                            'array',
                                            'system',
                                            'all'
                                            ]),
            )
        )

        self.module = AnsibleModule(argument_spec=argument_spec,
                                    supports_check_mode=True)

        # logging setup
        log_path = self.module.params['log_path']
        self.log = get_logger(self.__class__.__name__, log_path)
        self.name = self.module.params['name']
        self.objectname = self.module.params['objectname']

        self.restapi = IBMSVCRestApi(
            module=self.module,
            clustername=self.module.params['clustername'],
            domain=self.module.params['domain'],
            username=self.module.params['username'],
            password=self.module.params['password'],
            validate_certs=self.module.params['validate_certs'],
            log_path=log_path
        )

    def get_volumes_list(self):
        try:
            cmdargs = [self.objectname] if self.objectname else None
            vols = self.restapi.svc_obj_info(cmd='lsvdisk', cmdopts=None,
                                             cmdargs=cmdargs)
            self.log.info("Successfully listed %d volumes from array %s",
                          len(vols), self.module.params['clustername'])
            return vols
        except Exception as e:
            msg = ('Get Volumes from array %s failed with error %s ',
                   self.module.params['clustername'], str(e))
            self.log.error(msg)
            self.module.fail_json(msg=msg)

    def get_pools_list(self):
        try:
            cmdargs = [self.objectname] if self.objectname else None
            pools = self.restapi.svc_obj_info(cmd='lsmdiskgrp', cmdopts=None,
                                              cmdargs=cmdargs)
            self.log.info('Successfully listed %d pools from array '
                          '%s', len(pools), self.module.params['clustername'])
            return pools
        except Exception as e:
            msg = ('Get Pools from array %s failed with error %s ',
                   self.module.params['clustername'], str(e))
            self.log.error(msg)
            self.module.fail_json(msg=msg)

    def get_nodes_list(self):
        try:
            cmdargs = [self.objectname] if self.objectname else None
            nodes = self.restapi.svc_obj_info(cmd='lsnode', cmdopts=None,
                                              cmdargs=cmdargs)
            self.log.info('Successfully listed %d pools from array %s',
                          len(nodes), self.module.params['clustername'])
            return nodes
        except Exception as e:
            msg = ('Get Nodes from array %s failed with error %s ',
                   self.module.params['clustername'], str(e))
            self.log.error(msg)
            self.module.fail_json(msg=msg)

    def get_hosts_list(self):
        try:
            cmdargs = [self.objectname] if self.objectname else None
            hosts = self.restapi.svc_obj_info(cmd='lshost', cmdopts=None,
                                              cmdargs=cmdargs)
            self.log.info('Successfully listed %d hosts from array '
                          '%s', len(hosts), self.module.params['clustername'])
            return hosts
        except Exception as e:
            msg = ('Get Hosts from array %s failed with error %s ',
                   self.module.params['clustername'], str(e))
            self.log.error(msg)
            self.module.fail_json(msg=msg)

    def get_iogroups_list(self):
        try:
            cmdargs = [self.objectname] if self.objectname else None
            iogrps = self.restapi.svc_obj_info(cmd='lsiogrp', cmdopts=None,
                                               cmdargs=cmdargs)
            self.log.info('Successfully listed %d hosts from array '
                          '%s', len(iogrps), self.module.params['clustername'])
            return iogrps
        except Exception as e:
            msg = ('Get IO Groups from array %s failed with error %s ',
                   self.module.params['clustername'], str(e))
            self.log.error(msg)
            self.module.fail_json(msg=msg)

    def get_host_clusters_list(self):
        try:
            cmdargs = [self.objectname] if self.objectname else None
            hcs = self.restapi.svc_obj_info(cmd='lshostcluster', cmdopts=None,
                                            cmdargs=cmdargs)
            self.log.info('Successfully listed %d host clusters from array '
                          '%s', len(hcs), self.module.params['clustername'])
            return hcs
        except Exception as e:
            msg = ('Get Host Cluster from array %s failed with error %s ',
                   self.module.params['clustername'], str(e))
            self.log.error(msg)
            self.module.fail_json(msg=msg)

    def get_fc_connectivity_list(self):
        try:
            cmdargs = [self.objectname] if self.objectname else None
            fc = self.restapi.svc_obj_info(cmd='lsfabric', cmdopts=None,
                                           cmdargs=cmdargs)
            self.log.info('Successfully listed %d fc connectivity from array '
                          '%s', len(fc), self.module.params['clustername'])
            return fc
        except Exception as e:
            msg = ('Get FC Connectivity from array %s failed with error %s ',
                   self.module.params['clustername'], str(e))
            self.log.error(msg)
            self.module.fail_json(msg=msg)

    def get_fc_ports_list(self):
        try:
            cmdargs = [self.objectname] if self.objectname else None
            fcports = self.restapi.svc_obj_info(cmd='lsportfc', cmdopts=None,
                                                cmdargs=cmdargs)
            self.log.info('Successfully listed %d fc ports from array %s',
                          len(fcports), self.module.params['clustername'])
            return fcports
        except Exception as e:
            msg = ('Get fc ports from array %s failed with error %s ',
                   self.module.params['clustername'], str(e))
            self.log.error(msg)
            self.module.fail_json(msg=msg)

    def get_target_port_fc_list(self):
        try:
            cmdargs = [self.objectname] if self.objectname else None
            targetportfc = self.restapi.svc_obj_info(cmd='lstargetportfc',
                                                     cmdopts=None,
                                                     cmdargs=cmdargs)
            self.log.info('Successfully listed %d target port fc '
                          'from array %s', len(targetportfc),
                          self.module.params['clustername'])
            return targetportfc
        except Exception as e:
            msg = ('Get target port fc from array %s failed with error %s ',
                   self.module.params['clustername'], str(e))
            self.log.error(msg)
            self.module.fail_json(msg=msg)

    def get_iscsi_ports_list(self):
        try:
            cmdargs = [self.objectname] if self.objectname else None
            ipports = self.restapi.svc_obj_info(cmd='lsportip', cmdopts=None,
                                                cmdargs=cmdargs)
            self.log.info('Successfully listed %d iscsi ports from array %s',
                          len(ipports), self.module.params['clustername'])
            return ipports
        except Exception as e:
            msg = ('Get iscsi ports from array %s failed with error %s ',
                   self.module.params['clustername'], str(e))
            self.log.error(msg)
            self.module.fail_json(msg=msg)

    def get_fc_map_list(self):
        try:
            cmdargs = [self.objectname] if self.objectname else None
            fcmaps = self.restapi.svc_obj_info(cmd='lsfcmap', cmdopts=None,
                                               cmdargs=cmdargs)
            self.log.info('Successfully listed %d fc maps from array %s',
                          len(fcmaps), self.module.params['clustername'])
            return fcmaps
        except Exception as e:
            msg = ('Get fc maps from array %s failed with error %s ',
                   self.module.params['clustername'], str(e))
            self.log.error(msg)
            self.module.fail_json(msg=msg)

<<<<<<< HEAD
=======
    def get_rcrel_list(self):
        try:
            cmdargs = [self.objectname] if self.objectname else None
            rcrel = self.restapi.svc_obj_info(cmd='lsrcrelationship',
                                              cmdopts=None,
                                              cmdargs=cmdargs)
            self.log.info('Successfully listed %d remotecopy from array %s',
                          len(rcrel), self.module.params['clustername'])
            return rcrel
        except Exception as e:
            msg = ('Get remotecopies from array %s failed with error %s ',
                   self.module.params['clustername'], str(e))
            self.log.error(msg)
            self.module.fail_json(msg=msg)

>>>>>>> 67eacaab
    def get_array_list(self):
        try:
            cmdargs = [self.objectname] if self.objectname else None
            array = self.restapi.svc_obj_info(cmd='lsarray', cmdopts=None,
                                              cmdargs=cmdargs)
            self.log.info('Successfully listed %d array info from array %s',
                          len(array), self.module.params['clustername'])
            return array
        except Exception as e:
            msg = ('Get Array info from array %s failed with error %s ',
                   self.module.params['clustername'], str(e))
            self.log.error(msg)
            self.module.fail_json(msg=msg)

    def get_system_list(self):
        try:
            cmdargs = [self.objectname] if self.objectname else None
            if self.objectname:
                self.log.warn('The objectname %s is ignored when retrieving '
                              'the system information', self.objectname)
            system = self.restapi.svc_obj_info(cmd='lssystem', cmdopts=None,
                                               cmdargs=None)
            self.log.info('Successfully listed %d system info from array %s',
                          len(system), self.module.params['clustername'])
            return system
        except Exception as e:
            msg = ('Get System info from array %s failed with error %s ',
                   self.module.params['clustername'], str(e))
            self.log.error(msg)
            self.module.fail_json(msg=msg)

    def get_fcconsistgrp_list(self):
        try:
            cmdargs = [self.objectname] if self.objectname else None
            fcconsistgrp = self.restapi.svc_obj_info(cmd='lsfcconsistgrp',
                                                     cmdopts=None,
                                                     cmdargs=cmdargs)
            self.log.info('Successfully listed %d fcconsistgrp info '
                          'from array %s', len(fcconsistgrp),
                          self.module.params['clustername'])
            return fcconsistgrp
        except Exception as e:
            msg = ('Get fcconsistgrp info from array %s failed with error %s ',
                   self.module.params['clustername'], str(e))
            self.log.error(msg)
            self.module.fail_json(msg=msg)

    def get_rcconsistgrp_list(self):
        try:
            cmdargs = [self.objectname] if self.objectname else None
            rcconsistgrp = self.restapi.svc_obj_info(cmd='lsrcconsistgrp',
                                                     cmdopts=None,
                                                     cmdargs=cmdargs)
            self.log.info('Successfully listed %d rcconsistgrp info '
                          'from array %s', len(rcconsistgrp),
                          self.module.params['clustername'])
            return rcconsistgrp
        except Exception as e:
            msg = ('Get rcconsistgrp info from array %s failed with error %s ',
                   self.module.params['clustername'], str(e))
            self.log.error(msg)
            self.module.fail_json(msg=msg)

    def get_vdiskcopy_list(self):
        try:
            cmdargs = [self.objectname] if self.objectname else None
            vdiskcopy = self.restapi.svc_obj_info(cmd='lsvdiskcopy',
                                                  cmdopts=None,
                                                  cmdargs=cmdargs)
            self.log.info('Successfully listed %d vdiskcopy info '
                          'from array %s', len(vdiskcopy),
                          self.module.params['clustername'])
            return vdiskcopy
        except Exception as e:
            msg = ('Get vdiskcopy info from array %s failed with error %s ',
                   self.module.params['clustername'], str(e))
            self.log.error(msg)
            self.module.fail_json(msg=msg)

    def apply(self):
        all = ['vol', 'pool', 'node', 'iog', 'host', 'hc', 'fc',
               'fcport', 'iscsiport', 'fcmap', 'rcrelationship',
               'fcconsistgrp', 'rcconsistgrp', 'vdiskcopy',
               'targetportfc', 'array', 'system']
        subset = self.module.params['gather_subset']
        if self.objectname and len(subset) != 1:
            msg = ("objectname(%s) is specified while gather_subset(%s) is not "
                   "one of %s" % (self.objectname, self.subset, all))
            self.module.fail_json(msg=msg)
        if len(subset) == 0 or 'all' in subset:
            self.log.info("The default value for gather_subset is all")
<<<<<<< HEAD
            subset = ['vol', 'pool', 'node', 'iog', 'host', 'hc', 'fc',
                      'fcport', 'iscsiport', 'fcmap', 'fcconsistgrp',
                      'vdiskcopy', 'targetportfc', 'array', 'system']
=======
            subset = all
>>>>>>> 67eacaab

        vol = []
        pool = []
        node = []
        iog = []
        host = []
        hc = []
        fc = []
        fcport = []
        targetportfc = []
        iscsiport = []
        fcmap = []
        fcconsistgrp = []
        rcrelationship = []
        rcconsistgrp = []
        vdiskcopy = []
        array = []
        system = []

        if 'vol' in subset:
            vol = self.get_volumes_list()
        if 'pool' in subset:
            pool = self.get_pools_list()
        if 'node' in subset:
            node = self.get_nodes_list()
        if 'iog' in subset:
            iog = self.get_iogroups_list()
        if 'host' in subset:
            host = self.get_hosts_list()
        if 'hc' in subset:
            hc = self.get_host_clusters_list()
        if 'fc' in subset:
            fc = self.get_fc_connectivity_list()
        if 'targetportfc' in subset:
            targetportfc = self.get_target_port_fc_list()
        if 'fcport' in subset:
            fcport = self.get_fc_ports_list()
        if 'iscsiport' in subset:
            iscsiport = self.get_iscsi_ports_list()
        if 'fcmap' in subset:
            fcmap = self.get_fc_map_list()
        if 'fcconsistgrp' in subset:
            fcconsistgrp = self.get_fcconsistgrp_list()
        if 'rcrelationship' in subset:
            rcrelationship = self.get_rcrel_list()
        if 'rcconsistgrp' in subset:
            rcconsistgrp = self.get_rcconsistgrp_list()
        if 'vdiskcopy' in subset:
            vdiskcopy = self.get_vdiskcopy_list()
        if 'array' in subset:
            array = self.get_array_list()
        if 'system' in subset:
            system = self.get_system_list()

        self.module.exit_json(
            Volume=vol,
            Pool=pool,
            Node=node,
            IOGroup=iog,
            Host=host,
            HostCluster=hc,
            FCConnectivitie=fc,
            FCConsistgrp=fcconsistgrp,
            RCConsistgrp=rcconsistgrp,
            VdiskCopy=vdiskcopy,
            FCPort=fcport,
            TargetPortFC=targetportfc,
<<<<<<< HEAD
            iSCSIPorts=iscsiport,
            FCMaps=fcmap,
=======
            iSCSIPort=iscsiport,
            FCMap=fcmap,
            RemoteCopy=rcrelationship,
>>>>>>> 67eacaab
            Array=array,
            System=system)


def main():
    v = IBMSVCGatherInfo()
    try:
        v.apply()
    except Exception as e:
        v.log.debug("Exception in apply(): \n%s", format_exc())
        v.module.fail_json(msg="Module failed. Error [%s]." % to_native(e))


if __name__ == '__main__':
    main()<|MERGE_RESOLUTION|>--- conflicted
+++ resolved
@@ -102,13 +102,8 @@
     - array - lists information for array MDisks
     - system - displays the storage system information
     choices: [vol, pool, node, iog, host, hc, fcport
-<<<<<<< HEAD
-              , iscsiport, fcmap, fc, fcconsistgrp
-              , vdiskcopy, 'targetportfc', array, system, all]
-=======
               , iscsiport, fc, fcmap, fcconsistgrp, rcrelationship, rcconsistgrp
               , vdiskcopy, targetportfc, array, system, all]
->>>>>>> 67eacaab
     default: "all"
 '''
 
@@ -180,10 +175,7 @@
                                             'targetportfc',
                                             'iscsiport',
                                             'fcmap',
-<<<<<<< HEAD
-=======
                                             'rcrelationship',
->>>>>>> 67eacaab
                                             'fcconsistgrp',
                                             'rcconsistgrp',
                                             'vdiskcopy',
@@ -369,8 +361,6 @@
             self.log.error(msg)
             self.module.fail_json(msg=msg)
 
-<<<<<<< HEAD
-=======
     def get_rcrel_list(self):
         try:
             cmdargs = [self.objectname] if self.objectname else None
@@ -386,7 +376,6 @@
             self.log.error(msg)
             self.module.fail_json(msg=msg)
 
->>>>>>> 67eacaab
     def get_array_list(self):
         try:
             cmdargs = [self.objectname] if self.objectname else None
@@ -478,13 +467,7 @@
             self.module.fail_json(msg=msg)
         if len(subset) == 0 or 'all' in subset:
             self.log.info("The default value for gather_subset is all")
-<<<<<<< HEAD
-            subset = ['vol', 'pool', 'node', 'iog', 'host', 'hc', 'fc',
-                      'fcport', 'iscsiport', 'fcmap', 'fcconsistgrp',
-                      'vdiskcopy', 'targetportfc', 'array', 'system']
-=======
             subset = all
->>>>>>> 67eacaab
 
         vol = []
         pool = []
@@ -552,14 +535,9 @@
             VdiskCopy=vdiskcopy,
             FCPort=fcport,
             TargetPortFC=targetportfc,
-<<<<<<< HEAD
-            iSCSIPorts=iscsiport,
-            FCMaps=fcmap,
-=======
             iSCSIPort=iscsiport,
             FCMap=fcmap,
             RemoteCopy=rcrelationship,
->>>>>>> 67eacaab
             Array=array,
             System=system)
 
